import SwiftData
import SwiftUI

struct SwipeableCardsView: View {
    @EnvironmentObject var recordingManager: RecordingManager
    @EnvironmentObject var gradientManager: GradientBackgroundManager
    @Environment(\.modelContext) private var modelContext
    @Environment(\.dismiss) private var dismiss
    @State private var currentPage = 0
    @State private var dragOffset: CGSize = .zero
    @State private var scrollOffset: CGFloat = 0
    @State private var scrolledID: Int? = 0

    let recording: Recording

    // Computed property for truncated title
    private var truncatedTitle: String {
        if let firstBullet = recording.bulletSummary?.first {
            // Take first 30 characters and add ellipsis if needed
            let maxLength = 30
            if firstBullet.count > maxLength {
                return String(firstBullet.prefix(maxLength - 3)) + "..."
            }
            return firstBullet
        }
        return "Recording"
    }

    var body: some View {
        GeometryReader { _ in
            VStack(spacing: 0) {
                    // Header with back button and add voice button
                    HStack {
                        Button {
                            recordingManager.presentedRecording = nil
                            dismiss()
                        } label: {
                            Image("BackBtn")
                        }

                        Spacer()

                        Button {
                            // TODO: Add voice action
                        } label: {
                            Image("AddBtn")
                        }
                    }
                    .padding(.top, 10)

                    // Cards Container with custom scroll view for peek effect
                    GeometryReader { geometry in
                        let cardWidth = geometry.size.width - 60 // Full width minus 30px on each side

                        ScrollViewReader { scrollProxy in
                            ScrollView(.horizontal, showsIndicators: false) {
                                HStack(spacing: 15) {
                                    BulletSummaryCard(bulletSummary: recording.bulletSummary ?? [])
<<<<<<< HEAD
                                        .frame(width: cardWidth)
                                        .id(0)

                                    DiagramCard(diagram: recording.diagram)
                                        .frame(width: cardWidth)
                                        .id(1)

                                    TranscriptCard(transcript: recording.transcript ?? "")
                                        .frame(width: cardWidth)
=======
                                        .frame(width: geometry.size.width - 60) // 30px peek on right side
                                        .id(0)

                                    DiagramCard(diagram: recording.diagram)
                                        .frame(width: geometry.size.width - 60)
                                        .id(1)

                                    TranscriptCard(transcript: recording.transcript ?? "")
                                        .frame(width: geometry.size.width - 60)
>>>>>>> 1fd07982
                                        .id(2)
                                }
                                .scrollTargetLayout()
                            }
                            .contentMargins(.horizontal, 30, for: .scrollContent)
                            .scrollTargetBehavior(.viewAligned)
                            .scrollPosition(id: $scrolledID)
                            .onAppear {
                                scrollProxy.scrollTo(currentPage, anchor: .center)
                            }
                            .onChange(of: scrolledID) { _, newValue in
                                if let page = newValue {
                                    currentPage = page
                                }
                            }
                        }
                    }
                    .padding(.top, 20)

                    // Removed page indicators
                    Spacer()
                        .frame(height: 30)
            }
        }
        .onChange(of: currentPage) { _, newValue in
            // Update gradient based on current card
            switch newValue {
            case 0:
                gradientManager.setTheme(.orange)
            case 1:
                gradientManager.setTheme(.pinkRed)
            case 2:
                gradientManager.setTheme(.blueTeal)
            default:
                gradientManager.setTheme(.defaultTheme)
            }
        }
        .onAppear {
            // Set initial gradient based on first card
            gradientManager.setTheme(.orange)
        }
        .onDisappear {
            // Reset to default gradient when leaving
            gradientManager.setTheme(.defaultTheme)
        }
    }
}

// MARK: - Card Views

struct BulletSummaryCard: View {
    let bulletSummary: [String]

    var body: some View {
        VStack(spacing: 20) {
            Text("Summary")
                .funnelBodyBold()
                .foregroundColor(.white)
                .frame(maxWidth: .infinity)

            VStack(alignment: .leading, spacing: 12) {
                ForEach(bulletSummary, id: \.self) { bullet in
                    HStack(alignment: .top, spacing: 8) {
                        Text("•")
                            .funnelCallout()
                            .foregroundColor(.white.opacity(0.8))

                        Text(bullet)
                            .funnelCallout()
                            .foregroundColor(.white.opacity(0.9))
                            .fixedSize(horizontal: false, vertical: true)
                    }
                }
            }

            Spacer()
        }
        .padding(25)
        .frame(maxWidth: .infinity, maxHeight: .infinity)
        .overlay(
            RoundedRectangle(cornerRadius: 10)
                .stroke(
                    LinearGradient(
                        stops: [
                            .init(color: Color.white, location: 0),
                            .init(color: Color.white.opacity(0), location: 0.434),
                            .init(color: Color.white, location: 1),
                        ],
                        startPoint: .topLeading,
                        endPoint: .bottomTrailing
                    ),
                    lineWidth: 1
                )
        )
        .clipShape(RoundedRectangle(cornerRadius: 10))
        .shadow(color: .black.opacity(0.12), radius: 12, x: 0, y: 4)
        .glassmorphic(cornerRadius: 10, blurRadius: 10)
        .padding(.bottom, 100)
    }
}

struct DiagramCard: View {
    let diagram: Recording.Diagram?

    var body: some View {
        VStack(spacing: 20) {
            if let diagram = diagram {
                Text(diagram.title)
                    .funnelBodyBold()
                    .foregroundColor(.white)

                Text(diagram.description)
                    .funnelCallout()
                    .foregroundColor(.white.opacity(0.9))
                    .multilineTextAlignment(.center)

                Spacer()

                // TODO: Render actual diagram
                Text(diagram.content)
                    .funnelSmall()
                    .foregroundColor(.white.opacity(0.7))
                    .multilineTextAlignment(.center)

                Spacer()
            } else {
                Text("No diagram available")
                    .funnelCallout()
                    .foregroundColor(.white.opacity(0.5))
            }
        }
        .padding(25)
        .frame(maxWidth: .infinity, maxHeight: .infinity)
        .background(
            LinearGradient(
                colors: [Color.white.opacity(0.1), Color.white.opacity(0.4)],
                startPoint: .topLeading,
                endPoint: .bottomTrailing
            )
            .opacity(0.6)
        )
        .overlay(
            RoundedRectangle(cornerRadius: 9)
                .stroke(
                    LinearGradient(
                        stops: [
                            .init(color: Color.white, location: 0),
                            .init(color: Color.white.opacity(0), location: 0.434),
                            .init(color: Color.white, location: 1),
                        ],
                        startPoint: .topLeading,
                        endPoint: .bottomTrailing
                    ),
                    lineWidth: 0.9
                )
        )
        .clipShape(RoundedRectangle(cornerRadius: 9))
        .shadow(color: .black.opacity(0.12), radius: 10.8, x: 0, y: 3.6)
        .glassmorphic(cornerRadius: 9, blurRadius: 9)
        .padding(.bottom, 100)
    }
}

struct TranscriptCard: View {
    let transcript: String

    var body: some View {
        ScrollView {
            Text(transcript)
                .funnelCallout()
                .foregroundColor(.white.opacity(0.9))
                .frame(maxWidth: .infinity, alignment: .leading)
        }
        .padding(25)
        .frame(maxWidth: .infinity, maxHeight: .infinity)
        .background(
            LinearGradient(
                colors: [Color.white.opacity(0.1), Color.white.opacity(0.4)],
                startPoint: .topLeading,
                endPoint: .bottomTrailing
            )
            .opacity(0.6)
        )
        .overlay(
            RoundedRectangle(cornerRadius: 9)
                .stroke(
                    LinearGradient(
                        stops: [
                            .init(color: Color.white, location: 0),
                            .init(color: Color.white.opacity(0), location: 0.434),
                            .init(color: Color.white, location: 1),
                        ],
                        startPoint: .topLeading,
                        endPoint: .bottomTrailing
                    ),
                    lineWidth: 0.9
                )
        )
        .clipShape(RoundedRectangle(cornerRadius: 9))
        .shadow(color: .black.opacity(0.12), radius: 10.8, x: 0, y: 3.6)
        .glassmorphic(cornerRadius: 9, blurRadius: 9)
        .padding(.bottom, 100)
    }
}

#Preview {
    SwipeableCardsView(recording: {
        let recording = Recording(audioFileName: "sample.m4a", duration: 60)
        recording.transcript = "This is a sample transcript that demonstrates the text content..."
        recording.bulletSummary = [
            "First key point from the recording",
            "Second important insight",
            "Third valuable observation",
            "Final summary point",
        ]
        recording.diagramTitle = "Key Concepts"
        recording.diagramDescription = "Visual representation of main ideas"
        recording.diagramContent = "Concept A → Concept B → Result"
        return recording
    }())
        .funnelPreviewEnvironment()
}<|MERGE_RESOLUTION|>--- conflicted
+++ resolved
@@ -56,7 +56,6 @@
                             ScrollView(.horizontal, showsIndicators: false) {
                                 HStack(spacing: 15) {
                                     BulletSummaryCard(bulletSummary: recording.bulletSummary ?? [])
-<<<<<<< HEAD
                                         .frame(width: cardWidth)
                                         .id(0)
 
@@ -66,17 +65,6 @@
 
                                     TranscriptCard(transcript: recording.transcript ?? "")
                                         .frame(width: cardWidth)
-=======
-                                        .frame(width: geometry.size.width - 60) // 30px peek on right side
-                                        .id(0)
-
-                                    DiagramCard(diagram: recording.diagram)
-                                        .frame(width: geometry.size.width - 60)
-                                        .id(1)
-
-                                    TranscriptCard(transcript: recording.transcript ?? "")
-                                        .frame(width: geometry.size.width - 60)
->>>>>>> 1fd07982
                                         .id(2)
                                 }
                                 .scrollTargetLayout()
